import ensureArray from './ensureArray.js';
<<<<<<< HEAD
import deprecateOptions, { Deprecation } from './deprecateOptions';
import { InputOptions, WarningHandler, OutputOptions } from '../../src/rollup/index';
=======
import deprecateOptions from './deprecateOptions.js';
import { InputOptions, WarningHandler, OutputOptions } from '../rollup/index';
import { Deprecation } from './deprecateOptions';
>>>>>>> d0fef47a

function normalizeObjectOptionValue (optionValue: any) {
	if (!optionValue) {
		return optionValue;
	}
	if (typeof optionValue !== 'object') {
		return {};
	}
	return optionValue;
}

const defaultOnWarn: WarningHandler = warning => console.warn(warning.message); // eslint-disable-line no-console

export type GenericConfigObject = { [key: string]: any };

export default function mergeOptions ({
	config,
	command = {},
	deprecateConfig,
	defaultOnWarnHandler = defaultOnWarn
}: {
	config: GenericConfigObject,
	command?: GenericConfigObject,
	deprecateConfig?: GenericConfigObject,
	defaultOnWarnHandler?: WarningHandler
}): {
	inputOptions: any,
	outputOptions: any,
	deprecations: Deprecation[],
	optionError: string | null
} {
	const deprecations = deprecate(config, command, deprecateConfig);

	const getOption = (config: GenericConfigObject) => (name: string) =>
		command[name] !== undefined ? command[name] : config[name];

	const getInputOption = getOption(config);
	const getOutputOption = getOption(config.output || {});

	function getObjectOption (name: string) {
		const commandOption = normalizeObjectOptionValue(command[name]);
		const configOption = normalizeObjectOptionValue(config[name]);
		if (commandOption !== undefined) {
			return commandOption && configOption
				? Object.assign({}, configOption, commandOption)
				: commandOption;
		}
		return configOption;
	}

	const onwarn = config.onwarn;
	let warn: WarningHandler;

	if (onwarn) {
		warn = warning => onwarn(warning, defaultOnWarnHandler);
	} else {
		warn = defaultOnWarnHandler;
	}

	const inputOptions: InputOptions = {
		input: getInputOption('input'),
		legacy: getInputOption('legacy'),
		treeshake: getObjectOption('treeshake'),
		acorn: config.acorn,
		context: config.context,
		moduleContext: config.moduleContext,
		plugins: config.plugins,
		onwarn: warn,
		watch: config.watch,
		cache: getInputOption('cache'),
		preferConst: getInputOption('preferConst'),
		experimentalDynamicImport: getInputOption('experimentalDynamicImport'),
	};

	// legacy, to ensure e.g. commonjs plugin still works
	inputOptions.entry = inputOptions.input;

	const commandExternal = (command.external || '').split(',');
	const configExternal = config.external;

	if (command.globals) {
		const globals = Object.create(null);

		command.globals.split(',').forEach((str: string) => {
			const names = str.split(':');
			globals[names[0]] = names[1];

			// Add missing Module IDs to external.
			if (commandExternal.indexOf(names[0]) === -1) {
				commandExternal.push(names[0]);
			}
		});

		command.globals = globals;
	}

	if (typeof configExternal === 'function') {
		inputOptions.external = (id, ...rest: any[]) => configExternal(id, ...rest) || ~commandExternal.indexOf(id);
	} else {
		inputOptions.external = (configExternal || []).concat(commandExternal);
	}

	if (command.silent) {
		inputOptions.onwarn = () => { };
	}

	const baseOutputOptions = {
		extend: getOutputOption('extend'),
		amd: Object.assign({}, config.amd, command.amd),
		banner: getOutputOption('banner'),
		footer: getOutputOption('footer'),
		intro: getOutputOption('intro'),
		format: getOutputOption('format'),
		outro: getOutputOption('outro'),
		sourcemap: getOutputOption('sourcemap'),
		sourcemapFile: getOutputOption('sourcemapFile'),
		name: getOutputOption('name'),
		globals: getOutputOption('globals'),
		interop: getOutputOption('interop'),
		legacy: getOutputOption('legacy'),
		freeze: getOutputOption('freeze'),
		indent: getOutputOption('indent'),
		strict: getOutputOption('strict'),
		noConflict: getOutputOption('noConflict'),
		paths: getOutputOption('paths'),
		exports: getOutputOption('exports'),
		file: getOutputOption('file'),
	};

	let mergedOutputOptions;
	if (Array.isArray(config.output)) {
		mergedOutputOptions = config.output.map((output: any) =>
			Object.assign({}, output, command.output)
		);
	} else if (config.output && command.output) {
		mergedOutputOptions = [Object.assign({}, config.output, command.output)];
	} else {
		mergedOutputOptions =
			command.output || config.output
				? ensureArray(command.output || config.output)
				: [
					{
						file: command.output ? command.output.file : null,
						format: command.output ? command.output.format : null
					}
				];
	}

	const outputOptions = mergedOutputOptions.map((output: any) => {
		return Object.assign({}, baseOutputOptions, output);
	});

	// check for errors
	const validKeys = [
		...Object.keys(inputOptions),
		...Object.keys(baseOutputOptions),
		'pureExternalModules' // (backward compatibility) till everyone moves to treeshake.pureExternalModules
	];
	const outputOptionKeys: string[] = Array.isArray(config.output)
		? config.output.reduce((keys: string[], o: OutputOptions) => [...keys, ...Object.keys(o)], [])
		: Object.keys(config.output || {});
	const errors = [
		...Object.keys(config || {}),
		...outputOptionKeys
	].filter(k => k !== 'output' && validKeys.indexOf(k) === -1);

	return {
		inputOptions,
		outputOptions,
		deprecations,
		optionError: errors.length
			? `Unknown option found: ${errors.join(', ')}. Allowed keys: ${validKeys.join(', ')}`
			: null
	};
}

function deprecate (
	config: GenericConfigObject,
	command: GenericConfigObject = {},
	deprecateConfig: GenericConfigObject = { input: true, output: true }
): Deprecation[] {
	const deprecations = [];

	// CLI
	if (command.id) {
		deprecations.push({
			old: '-u/--id',
			new: '--amd.id'
		});
		(command.amd || (command.amd = {})).id = command.id;
	}

	if (typeof command.output === 'string') {
		deprecations.push({
			old: '--output',
			new: '--output.file'
		});
		command.output = { file: command.output };
	}

	if (command.format) {
		deprecations.push({
			old: '--format',
			new: '--output.format'
		});
		(command.output || (command.output = {})).format = command.format;
	}

	// config file
	deprecations.push(...deprecateOptions(config, deprecateConfig));
	return deprecations;
}<|MERGE_RESOLUTION|>--- conflicted
+++ resolved
@@ -1,12 +1,6 @@
 import ensureArray from './ensureArray.js';
-<<<<<<< HEAD
 import deprecateOptions, { Deprecation } from './deprecateOptions';
-import { InputOptions, WarningHandler, OutputOptions } from '../../src/rollup/index';
-=======
-import deprecateOptions from './deprecateOptions.js';
 import { InputOptions, WarningHandler, OutputOptions } from '../rollup/index';
-import { Deprecation } from './deprecateOptions';
->>>>>>> d0fef47a
 
 function normalizeObjectOptionValue (optionValue: any) {
 	if (!optionValue) {
