import MagicString from 'magic-string';
import { RenderOptions } from '../../utils/renderHelpers';
import { removeAnnotations } from '../../utils/treeshakeNode';
import { DeoptimizableEntity } from '../DeoptimizableEntity';
import { BROKEN_FLOW_NONE, HasEffectsContext, InclusionContext } from '../ExecutionContext';
import { EMPTY_PATH, SHARED_RECURSION_TRACKER } from '../utils/PathTracker';
import { LiteralValueOrUnknown, UnknownValue } from '../values';
import * as NodeType from './NodeType';
import { ExpressionNode, IncludeChildren, StatementBase, StatementNode } from './shared/Node';

const unset = Symbol('unset');

export default class IfStatement extends StatementBase implements DeoptimizableEntity {
	alternate!: StatementNode | null;
	consequent!: StatementNode;
	test!: ExpressionNode;
	type!: NodeType.tIfStatement;

<<<<<<< HEAD
	private testValue: LiteralValueOrUnknown | typeof unset = unset;
=======
	private testValue: LiteralValueOrUnknown;

	bind() {
		super.bind();
		// ensure the testValue is set for the tree-shaking passes
		this.testValue = this.test.getLiteralValueAtPath(EMPTY_PATH, SHARED_RECURSION_TRACKER, this);
	}
>>>>>>> a5502ad3

	deoptimizeCache() {
		this.testValue = UnknownValue;
	}

	hasEffects(context: HasEffectsContext): boolean {
		if (this.test.hasEffects(context)) {
			return true;
		}
		const testValue = this.getTestValue();
		if (testValue === UnknownValue) {
			const { brokenFlow } = context;
			if (this.consequent.hasEffects(context)) return true;
			const consequentBrokenFlow = context.brokenFlow;
			context.brokenFlow = brokenFlow;
			if (this.alternate === null) return false;
			if (this.alternate.hasEffects(context)) return true;
			context.brokenFlow =
				context.brokenFlow < consequentBrokenFlow ? context.brokenFlow : consequentBrokenFlow;
			return false;
		}
		return testValue
			? this.consequent.hasEffects(context)
			: this.alternate !== null && this.alternate.hasEffects(context);
	}

	include(context: InclusionContext, includeChildrenRecursively: IncludeChildren) {
		this.included = true;
		const testValue = this.getTestValue();
		if (includeChildrenRecursively) {
			this.includeRecursively(includeChildrenRecursively, context);
		} else if (testValue === UnknownValue) {
			this.includeUnknownTest(context);
		} else {
			this.includeKnownTest(context);
		}
	}

	render(code: MagicString, options: RenderOptions) {
		// Note that unknown test values are always included
		const testValue = this.getTestValue();
		if (
			!this.test.included &&
			(testValue ? this.alternate === null || !this.alternate.included : !this.consequent.included)
		) {
			const singleRetainedBranch = (testValue ? this.consequent : this.alternate) as StatementNode;
			code.remove(this.start, singleRetainedBranch.start);
			code.remove(singleRetainedBranch.end, this.end);
			removeAnnotations(this, code);
			singleRetainedBranch.render(code, options);
		} else {
			if (this.test.included) {
				this.test.render(code, options);
			} else {
				code.overwrite(this.test.start, this.test.end, testValue ? 'true' : 'false');
			}
			if (this.consequent.included) {
				this.consequent.render(code, options);
			} else {
				code.overwrite(this.consequent.start, this.consequent.end, ';');
			}
			if (this.alternate !== null) {
				if (this.alternate.included) {
					this.alternate.render(code, options);
				} else {
					code.remove(this.consequent.end, this.alternate.end);
				}
			}
		}
	}

	private getTestValue(): LiteralValueOrUnknown {
		if (this.testValue === unset) {
			this.testValue = this.test.getLiteralValueAtPath(EMPTY_PATH, EMPTY_IMMUTABLE_TRACKER, this);
		}
		return this.testValue;
	}

	private includeKnownTest(context: InclusionContext) {
		if (this.test.shouldBeIncluded(context)) {
			this.test.include(context, false);
		}
		const testValue = this.getTestValue();
		if (testValue && this.consequent.shouldBeIncluded(context)) {
			this.consequent.include(context, false);
		}
		if (this.alternate !== null && !testValue && this.alternate.shouldBeIncluded(context)) {
			this.alternate.include(context, false);
		}
	}

	private includeRecursively(
		includeChildrenRecursively: true | 'variables',
		context: InclusionContext
	) {
		this.test.include(context, includeChildrenRecursively);
		this.consequent.include(context, includeChildrenRecursively);
		if (this.alternate !== null) {
			this.alternate.include(context, includeChildrenRecursively);
		}
	}

	private includeUnknownTest(context: InclusionContext) {
		this.test.include(context, false);
		const { brokenFlow } = context;
		let consequentBrokenFlow = BROKEN_FLOW_NONE;
		if (this.consequent.shouldBeIncluded(context)) {
			this.consequent.include(context, false);
			consequentBrokenFlow = context.brokenFlow;
			context.brokenFlow = brokenFlow;
		}
		if (this.alternate !== null && this.alternate.shouldBeIncluded(context)) {
			this.alternate.include(context, false);
			context.brokenFlow =
				context.brokenFlow < consequentBrokenFlow ? context.brokenFlow : consequentBrokenFlow;
		}
	}
}<|MERGE_RESOLUTION|>--- conflicted
+++ resolved
@@ -16,17 +16,7 @@
 	test!: ExpressionNode;
 	type!: NodeType.tIfStatement;
 
-<<<<<<< HEAD
 	private testValue: LiteralValueOrUnknown | typeof unset = unset;
-=======
-	private testValue: LiteralValueOrUnknown;
-
-	bind() {
-		super.bind();
-		// ensure the testValue is set for the tree-shaking passes
-		this.testValue = this.test.getLiteralValueAtPath(EMPTY_PATH, SHARED_RECURSION_TRACKER, this);
-	}
->>>>>>> a5502ad3
 
 	deoptimizeCache() {
 		this.testValue = UnknownValue;
@@ -100,7 +90,7 @@
 
 	private getTestValue(): LiteralValueOrUnknown {
 		if (this.testValue === unset) {
-			this.testValue = this.test.getLiteralValueAtPath(EMPTY_PATH, EMPTY_IMMUTABLE_TRACKER, this);
+			this.testValue = this.test.getLiteralValueAtPath(EMPTY_PATH, SHARED_RECURSION_TRACKER, this);
 		}
 		return this.testValue;
 	}
