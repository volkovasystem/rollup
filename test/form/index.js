--- conflicted
+++ resolved
@@ -7,11 +7,7 @@
 
 const samples = path.resolve(__dirname, 'samples');
 
-<<<<<<< HEAD
-const FORMATS = ['amd', 'cjs', 'es', 'iife', 'umd', 'system'];
-=======
 const FORMATS = ['amd', 'cjs', 'system', 'es', 'iife', 'umd'];
->>>>>>> 440eacc1
 
 describe('form', () => {
 	sander.readdirSync(samples).sort().forEach(dir => {
@@ -42,11 +38,6 @@
 			const createBundle = () => promise || (promise = rollup.rollup(options));
 
 			FORMATS.forEach(format => {
-				const skipBecauseNoSystem = format === 'system' && !fs.existsSync(path.resolve(__dirname, samples, dir, '_expected', 'system.js'))
-				if (skipBecauseNoSystem) {
-					return;
-				}
-
 				it('generates ' + format, () => {
 					process.chdir(samples + '/' + dir);
 
